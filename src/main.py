--- conflicted
+++ resolved
@@ -28,11 +28,6 @@
 
 
 DATASET_DIR = Path("dataset/artificial")
-<<<<<<< HEAD
-FEATURES_COLUMNS = ["a0", "a1"]
-LABEL_COLUMN = "CLASS"
-=======
->>>>>>> 7c0704a4
 METHOD_TYPES: List[MethodType] = ["k_means", "agglo", "dbscan", "hdbscan"]
 
 
@@ -90,9 +85,6 @@
 
     dataframe = pd.DataFrame(data)
 
-<<<<<<< HEAD
-    return dataframe[FEATURES_COLUMNS].to_numpy(), dataframe[[LABEL_COLUMN]].to_numpy()
-=======
     *features_columns, label_column = dataframe.columns
 
     X = dataframe[features_columns[:2]]
@@ -102,7 +94,6 @@
     y_categories = dataframe[label_column].astype("category").cat.codes.to_numpy()
 
     return X_scaled, y_categories
->>>>>>> 7c0704a4
 
 
 def get_metrics_for_method(
@@ -255,8 +246,4 @@
 
 
 if __name__ == "__main__":
-<<<<<<< HEAD
-    analyse_file("2d-10c.arff")
-=======
-    analyse_file("banana.arff")
->>>>>>> 7c0704a4
+    analyse_file("banana.arff")